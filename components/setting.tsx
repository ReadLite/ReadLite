import React, { ReactNode, useContext } from "react";
import { SettingContext } from "~provider/setting";
import { Popover } from "@headlessui/react";
import ReactSlider from "react-slider";
import FontSizeLeft from "data-base64:~assets/font-size-left.svg";
import FontSizeRight from "data-base64:~assets/font-size-right.svg";
import PageWidthLeft from "data-base64:~assets/page-width-left.svg";
import PageWidthRight from "data-base64:~assets/page-width-right.svg";
import IconSetting from "react:~/assets/setting-config.svg";
import { i18n } from "~utils/i18n";

export enum EnumLineSpacing {
  Small = "1.4em",
  Medium = "1.8em",
  Large = "2.4em"
}

export const Fonts = [
<<<<<<< HEAD
  "Default",
  "Arial",
  "Arial Black",
  "Athelas",
  "Bookerly",
  "Chakra_Petch",
  "Comic Sans",
  "Comic Sans MS",
  "Constantia",
  "Courier New",
  "Courier",
  "Didot",
  "Fira_Code",
  "Georgia",
  "Gill Sans",
  "IBM_Plex_Sans",
  "Impact",
  "Iowan Old Style",
  "Palatino",
  "Optima",
  "Sans-serif",
  "Seravek",
  "Serif",
  "Sitka Text",
  "Times New Roman",
  "Trebuchet MS"
];
=======
    "Default",
    "Arial",
    "Arial Black",
    "Athelas",
    "Bookerly",
    "Chakra Petch",
    "Comic Sans",
    "Comic Sans MS",
    "Constantia",
    "Courier New",
    "Courier",
    "Didot",
    "Fira Code",
    "Georgia",
    "Gill Sans",
    "IBM Plex Sans",
    "Impact",
    "Iowan Old Style",
    "Palatino",
    "Optima",
    "Sans-serif",
    "Seravek",
    "Serif",
    "Sitka Text",
    "Times New Roman",
    "Trebuchet MS"
]
>>>>>>> e11e7cbe

function SettingItem({ label, children }: { label: string, children: ReactNode }) {
  return <div className={"flex items-center"}>
    <div className={"w-[120px]"}>
      {label}
    </div>
    <div className={"flex-1"}>
      {children}
    </div>
  </div>;
}

function VGap({ size = 0 }: { size: number }) {
  return <div className={"w-full"} style={{ height: `${Math.max(size, 0)}px` }} />;
}

function LineSpacing() {
  const { settingObject: { lineSpacing }, setSetting } = useContext(SettingContext);

  return <div className={"lineSpacingRadioGroup"}>
    {
      Object.keys(EnumLineSpacing).map(item => {
        return <div className={"lineSpacingRadio"}
                    onClick={() => setSetting({ lineSpacing: EnumLineSpacing[item] })}
                    key={item}>
          <span className={`circle ${lineSpacing === EnumLineSpacing[item] ? "selected" : ""}`} /> {item}
        </div>;
      })
    }
  </div>;
}

function FontSelect() {
  const { settingObject: { fontFamily }, setSetting } = useContext(SettingContext);

  const selectFontChange = function(e: React.ChangeEvent<HTMLSelectElement>) {
    void setSetting({ fontFamily: e.target.value });
  };

  return (
    <select onChange={selectFontChange} value={fontFamily}
            className={"text-[var(--setting-foreground)] text-[12px] outline-none p-[4px] bg-[white]"} name="fonts"
            id="fonts">
      {
        Fonts.map(item => <option key={item} value={item}>{item}</option>)
      }
    </select>
  );
}

export function BasicSetting() {
  const { settingObject: { fontSize, pageWidth }, setSetting } = useContext(SettingContext);
  const showSetting = function() {

  };

<<<<<<< HEAD
  // @ts-ignore
  return <div onClick={showSetting} className={"setting fixed select-none right-[30px] top-[30px] select-none"} title={"Settings"}>
    <div>
      <Popover>
        <Popover.Button className={"outline-none"}><IconSetting /></Popover.Button>
        <Popover.Panel className="fixed right-[20px] top-[60px]">
          {
            <div
              className="rounded-[4px] bg-[var(--setting-background)] text-[var(--setting-foreground)] w-[360px] p-[18px] ">
              <SettingItem label={"Font"}>
                <FontSelect />
              </SettingItem>
              <VGap size={14} />
              <SettingItem label={i18n("font_size")}>
                <div className={"flex items-center"}>
                  <img className={"h-[20px] mr-[6px]"} src={FontSizeLeft} alt="" />
                  <div className={"h-[18px] flex-1 items-center"}>
                    {/*// @ts-ignore*/}
                    <ReactSlider max={40} min={12} defaultValue={fontSize}
                                 className="horizontal-slider mt-[2px] setting-font-size"
                                 thumbClassName="thumb"
                                 trackClassName="track"
                                 onChange={(value) => setSetting({ fontSize: value })}
                                 renderThumb={(props, state) =>
                                   <div {...props}>{state.valueNow}</div>}
                    />
                  </div>
                  <img className={"h-[20px] ml-[6px]"} src={FontSizeRight} alt="" />
                </div>
              </SettingItem>
              <VGap size={14} />
              <SettingItem label={"Line spacing"}>
                <LineSpacing />
              </SettingItem>
              <VGap size={14} />
              <SettingItem label={"Page width"}>
                <div className={"flex items-center"}>
                  <img src={PageWidthLeft} className={"h-[18px] mr-[6px]"} alt="" />
                  <div className={"h-[18px] flex-1  items-center"}>
                    {/*@ts-ignore*/}
                    <ReactSlider defaultValue={pageWidth}
                                 max={1200} min={400}
                                 className="horizontal-slider mt-[2px] w-full setting-font-size"
                                 thumbClassName="thumb"
                                 trackClassName="track"
                                 onChange={(value) => setSetting({ pageWidth: value })}
                                 renderThumb={(props, state) =>
                                   <div {...props}>{state.valueNow}</div>}
                    />
                  </div>
                  <img src={PageWidthRight} className={"h-[18px] ml-[6px]"} alt="" />
                </div>
              </SettingItem>
            </div>
          }
        </Popover.Panel>
      </Popover>
=======
    // @ts-ignore
    return <div onClick={showSetting} className={'setting fixed select-none right-[30px] top-[30px] select-none'}>
        <div>
            <Popover>
                <Popover.Button className={'outline-none'}><IconSetting/></Popover.Button>
                <Popover.Panel className="fixed right-[20px] top-[60px]">
                    {
                        <div
                            className='rounded-[4px] bg-[var(--setting-background)] text-[var(--setting-foreground)] w-[360px] p-[18px] '>
                            <SettingItem label={'Font'}>
                                <FontSelect/>
                            </SettingItem>
                            <VGap size={14}/>
                            <SettingItem label={'Font size'}>
                                <div className={'flex items-center'}>
                                    <img className={'h-[20px] mr-[6px]'} src={FontSizeLeft} alt=""/>
                                    <div className={'h-[18px] flex-1 items-center'}>
                                        {/*// @ts-ignore*/}
                                        <ReactSlider max={40} min={12} defaultValue={fontSize}
                                                     className="horizontal-slider mt-[2px] setting-font-size"
                                                     thumbClassName="thumb"
                                                     trackClassName="track"
                                                     onChange={(value) => setSetting({fontSize: value})}
                                                     renderThumb={(props, state) =>
                                                         <div {...props}>{state.valueNow}</div>}
                                        />
                                    </div>
                                    <img className={'h-[20px] ml-[6px]'} src={FontSizeRight} alt=""/>
                                </div>
                            </SettingItem>
                            <VGap size={14}/>
                            <SettingItem label={'Line spacing'}>
                                <LineSpacing/>
                            </SettingItem>
                            <VGap size={14}/>
                            <SettingItem label={'Page width'}>
                                <div className={'flex items-center'}>
                                    <img src={PageWidthLeft} className={'h-[18px] mr-[6px]'} alt=""/>
                                    <div className={'h-[18px] flex-1  items-center'}>
                                        {/*@ts-ignore*/}
                                        <ReactSlider defaultValue={pageWidth}
                                                     max={1200} min={400}
                                                     className="horizontal-slider mt-[2px] w-full setting-font-size"
                                                     thumbClassName="thumb"
                                                     trackClassName="track"
                                                     onChange={(value) => setSetting({pageWidth: value})}
                                                     renderThumb={(props, state) =>
                                                         <div {...props}>{state.valueNow}</div>}
                                        />
                                    </div>
                                    <img src={PageWidthRight} className={'h-[18px] ml-[6px]'} alt=""/>
                                </div>
                            </SettingItem>
                        </div>
                    }
                </Popover.Panel>
            </Popover>
        </div>
>>>>>>> e11e7cbe
    </div>
  </div>;
}<|MERGE_RESOLUTION|>--- conflicted
+++ resolved
@@ -16,35 +16,6 @@
 }
 
 export const Fonts = [
-<<<<<<< HEAD
-  "Default",
-  "Arial",
-  "Arial Black",
-  "Athelas",
-  "Bookerly",
-  "Chakra_Petch",
-  "Comic Sans",
-  "Comic Sans MS",
-  "Constantia",
-  "Courier New",
-  "Courier",
-  "Didot",
-  "Fira_Code",
-  "Georgia",
-  "Gill Sans",
-  "IBM_Plex_Sans",
-  "Impact",
-  "Iowan Old Style",
-  "Palatino",
-  "Optima",
-  "Sans-serif",
-  "Seravek",
-  "Serif",
-  "Sitka Text",
-  "Times New Roman",
-  "Trebuchet MS"
-];
-=======
     "Default",
     "Arial",
     "Arial Black",
@@ -72,7 +43,6 @@
     "Times New Roman",
     "Trebuchet MS"
 ]
->>>>>>> e11e7cbe
 
 function SettingItem({ label, children }: { label: string, children: ReactNode }) {
   return <div className={"flex items-center"}>
@@ -129,67 +99,8 @@
 
   };
 
-<<<<<<< HEAD
-  // @ts-ignore
-  return <div onClick={showSetting} className={"setting fixed select-none right-[30px] top-[30px] select-none"} title={"Settings"}>
-    <div>
-      <Popover>
-        <Popover.Button className={"outline-none"}><IconSetting /></Popover.Button>
-        <Popover.Panel className="fixed right-[20px] top-[60px]">
-          {
-            <div
-              className="rounded-[4px] bg-[var(--setting-background)] text-[var(--setting-foreground)] w-[360px] p-[18px] ">
-              <SettingItem label={"Font"}>
-                <FontSelect />
-              </SettingItem>
-              <VGap size={14} />
-              <SettingItem label={i18n("font_size")}>
-                <div className={"flex items-center"}>
-                  <img className={"h-[20px] mr-[6px]"} src={FontSizeLeft} alt="" />
-                  <div className={"h-[18px] flex-1 items-center"}>
-                    {/*// @ts-ignore*/}
-                    <ReactSlider max={40} min={12} defaultValue={fontSize}
-                                 className="horizontal-slider mt-[2px] setting-font-size"
-                                 thumbClassName="thumb"
-                                 trackClassName="track"
-                                 onChange={(value) => setSetting({ fontSize: value })}
-                                 renderThumb={(props, state) =>
-                                   <div {...props}>{state.valueNow}</div>}
-                    />
-                  </div>
-                  <img className={"h-[20px] ml-[6px]"} src={FontSizeRight} alt="" />
-                </div>
-              </SettingItem>
-              <VGap size={14} />
-              <SettingItem label={"Line spacing"}>
-                <LineSpacing />
-              </SettingItem>
-              <VGap size={14} />
-              <SettingItem label={"Page width"}>
-                <div className={"flex items-center"}>
-                  <img src={PageWidthLeft} className={"h-[18px] mr-[6px]"} alt="" />
-                  <div className={"h-[18px] flex-1  items-center"}>
-                    {/*@ts-ignore*/}
-                    <ReactSlider defaultValue={pageWidth}
-                                 max={1200} min={400}
-                                 className="horizontal-slider mt-[2px] w-full setting-font-size"
-                                 thumbClassName="thumb"
-                                 trackClassName="track"
-                                 onChange={(value) => setSetting({ pageWidth: value })}
-                                 renderThumb={(props, state) =>
-                                   <div {...props}>{state.valueNow}</div>}
-                    />
-                  </div>
-                  <img src={PageWidthRight} className={"h-[18px] ml-[6px]"} alt="" />
-                </div>
-              </SettingItem>
-            </div>
-          }
-        </Popover.Panel>
-      </Popover>
-=======
     // @ts-ignore
-    return <div onClick={showSetting} className={'setting fixed select-none right-[30px] top-[30px] select-none'}>
+    return <div onClick={showSetting} className={'setting fixed select-none right-[30px] top-[30px] select-none'} title={"Settings"}>
         <div>
             <Popover>
                 <Popover.Button className={'outline-none'}><IconSetting/></Popover.Button>
@@ -246,7 +157,5 @@
                 </Popover.Panel>
             </Popover>
         </div>
->>>>>>> e11e7cbe
-    </div>
-  </div>;
+  </div>
 }